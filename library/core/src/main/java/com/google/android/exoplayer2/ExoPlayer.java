--- conflicted
+++ resolved
@@ -16,11 +16,7 @@
 package com.google.android.exoplayer2;
 
 import android.os.Looper;
-<<<<<<< HEAD
-=======
-import android.support.annotation.IntDef;
-import android.support.annotation.Nullable;
->>>>>>> cbffc14f
+import com.google.android.exoplayer2.source.MediaSource;
 import com.google.android.exoplayer2.audio.MediaCodecAudioRenderer;
 import com.google.android.exoplayer2.metadata.MetadataRenderer;
 import com.google.android.exoplayer2.source.ClippingMediaSource;
@@ -28,7 +24,6 @@
 import com.google.android.exoplayer2.source.DynamicConcatenatingMediaSource;
 import com.google.android.exoplayer2.source.ExtractorMediaSource;
 import com.google.android.exoplayer2.source.LoopingMediaSource;
-import com.google.android.exoplayer2.source.MediaSource;
 import com.google.android.exoplayer2.source.MergingMediaSource;
 import com.google.android.exoplayer2.source.SingleSampleMediaSource;
 import com.google.android.exoplayer2.text.TextRenderer;
@@ -116,84 +111,8 @@
   /**
    * @deprecated Use {@link Player.EventListener} instead.
    */
-<<<<<<< HEAD
   @Deprecated
   interface EventListener extends Player.EventListener {}
-=======
-  interface EventListener {
-
-    /**
-     * Called when the timeline and/or manifest has been refreshed.
-     * <p>
-     * Note that if the timeline has changed then a position discontinuity may also have occurred.
-     * For example, the current period index may have changed as a result of periods being added or
-     * removed from the timeline. This will <em>not</em> be reported via a separate call to
-     * {@link #onPositionDiscontinuity()}.
-     *
-     * @param timeline The latest timeline. Never null, but may be empty.
-     * @param manifest The latest manifest. May be null.
-     */
-    void onTimelineChanged(Timeline timeline, Object manifest);
-
-    /**
-     * Called when the available or selected tracks change.
-     *
-     * @param trackGroups The available tracks. Never null, but may be of length zero.
-     * @param trackSelections The track selections for each {@link Renderer}. Never null and always
-     *     of length {@link #getRendererCount()}, but may contain null elements.
-     */
-    void onTracksChanged(TrackGroupArray trackGroups, TrackSelectionArray trackSelections);
-
-    /**
-     * Called when the player starts or stops loading the source.
-     *
-     * @param isLoading Whether the source is currently being loaded.
-     */
-    void onLoadingChanged(boolean isLoading);
-
-    /**
-     * Called when the value returned from either {@link #getPlayWhenReady()} or
-     * {@link #getPlaybackState()} changes.
-     *
-     * @param playWhenReady Whether playback will proceed when ready.
-     * @param playbackState One of the {@code STATE} constants defined in the {@link ExoPlayer}
-     *     interface.
-     */
-    void onPlayerStateChanged(boolean playWhenReady, int playbackState);
-
-    /**
-     * Called when an error occurs. The playback state will transition to {@link #STATE_IDLE}
-     * immediately after this method is called. The player instance can still be used, and
-     * {@link #release()} must still be called on the player should it no longer be required.
-     *
-     * @param error The error.
-     */
-    void onPlayerError(ExoPlaybackException error);
-
-    /**
-     * Called when a position discontinuity occurs without a change to the timeline. A position
-     * discontinuity occurs when the current window or period index changes (as a result of playback
-     * transitioning from one period in the timeline to the next), or when the playback position
-     * jumps within the period currently being played (as a result of a seek being performed, or
-     * when the source introduces a discontinuity internally).
-     * <p>
-     * When a position discontinuity occurs as a result of a change to the timeline this method is
-     * <em>not</em> called. {@link #onTimelineChanged(Timeline, Object)} is called in this case.
-     */
-    void onPositionDiscontinuity();
-
-    /**
-     * Called when the current playback parameters change. The playback parameters may change due to
-     * a call to {@link ExoPlayer#setPlaybackParameters(PlaybackParameters)}, or the player itself
-     * may change them (for example, if audio playback switches to passthrough mode, where speed
-     * adjustment is no longer possible).
-     *
-     * @param playbackParameters The playback parameters.
-     */
-    void onPlaybackParametersChanged(PlaybackParameters playbackParameters);
-
-  }
->>>>>>> cbffc14f
 
   /**
    * A component of an {@link ExoPlayer} that can receive messages on the playback thread.
@@ -267,15 +186,7 @@
   int STATE_ENDED = Player.STATE_ENDED;
 
   /**
-<<<<<<< HEAD
    * @deprecated Use {@link Player#REPEAT_MODE_OFF} instead.
-=======
-   * Register a listener to receive events from the player. The listener's methods will be called on
-   * the thread that was used to construct the player. However, if the thread used to construct the
-   * player does not have a {@link Looper}, then the listener will be called on the main thread.
-   *
-   * @param listener The listener to register.
->>>>>>> cbffc14f
    */
   @Deprecated
   @RepeatMode int REPEAT_MODE_OFF = Player.REPEAT_MODE_OFF;
